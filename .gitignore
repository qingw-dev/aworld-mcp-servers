# Byte-compiled / optimized / DLL files
__pycache__/
*.py[cod]
*$py.class

# C extensions
*.so

# Distribution / packaging
.Python
build/
develop-eggs/
dist/
downloads/
eggs/
.eggs/
lib/
lib64/
parts/
sdist/
var/
wheels/
share/python-wheels/
*.egg-info/
.installed.cfg
*.egg
MANIFEST

# PyInstaller
#  Usually these files are written by a python script from a template
#  before PyInstaller builds the exe, so as to inject date/other infos into it.
*.manifest
*.spec

# Installer logs
pip-log.txt
pip-delete-this-directory.txt

# Unit test / coverage reports
htmlcov/
.tox/
.nox/
.coverage
.coverage.*
.cache
nosetests.xml
coverage.xml
*.cover
*.py,cover
.hypothesis/
.pytest_cache/
cover/

# Translations
*.mo
*.pot

# Django stuff:
*.log
local_settings.py
db.sqlite3
db.sqlite3-journal

# Flask stuff:
instance/
.webassets-cache

# Scrapy stuff:
.scrapy

# Sphinx documentation
docs/_build/

# PyBuilder
.pybuilder/
target/

# Jupyter Notebook
.ipynb_checkpoints

# IPython
profile_default/
ipython_config.py

# pyenv
#   For a library or package, you might want to ignore these files since the code is
#   intended to run in multiple environments; otherwise, check them in:
# .python-version

# pipenv
#   According to pypa/pipenv#598, it is recommended to include Pipfile.lock in version control.
#   However, in case of collaboration, if having platform-specific dependencies or dependencies
#   having no cross-platform support, pipenv may install dependencies that don't work, or not
#   install all needed dependencies.
#Pipfile.lock

# UV
#   Similar to Pipfile.lock, it is generally recommended to include uv.lock in version control.
#   This is especially recommended for binary packages to ensure reproducibility, and is more
#   commonly ignored for libraries.
#uv.lock

# poetry
#   Similar to Pipfile.lock, it is generally recommended to include poetry.lock in version control.
#   This is especially recommended for binary packages to ensure reproducibility, and is more
#   commonly ignored for libraries.
#   https://python-poetry.org/docs/basic-usage/#commit-your-poetrylock-file-to-version-control
#poetry.lock

# pdm
#   Similar to Pipfile.lock, it is generally recommended to include pdm.lock in version control.
#pdm.lock
#   pdm stores project-wide configurations in .pdm.toml, but it is recommended to not include it
#   in version control.
#   https://pdm.fming.dev/latest/usage/project/#working-with-version-control
.pdm.toml
.pdm-python
.pdm-build/

# PEP 582; used by e.g. github.com/David-OConnor/pyflow and github.com/pdm-project/pdm
__pypackages__/

# Celery stuff
celerybeat-schedule
celerybeat.pid

# SageMath parsed files
*.sage.py

# Environments
.env
.venv
env/
venv/
ENV/
env.bak/
venv.bak/

# Spyder project settings
.spyderproject
.spyproject

# Rope project settings
.ropeproject

# mkdocs documentation
/site

# mypy
.mypy_cache/
.dmypy.json
dmypy.json

# Pyre type checker
.pyre/

# pytype static type analyzer
.pytype/

# Cython debug symbols
cython_debug/

# PyCharm
#  JetBrains specific template is maintained in a separate JetBrains.gitignore that can
#  be found at https://github.com/github/gitignore/blob/main/Global/JetBrains.gitignore
#  and can be added to the global gitignore or merged into this file.  For a more nuclear
#  option (not recommended) you can uncomment the following to ignore the entire idea folder.
#.idea/

# Abstra
# Abstra is an AI-powered process automation framework.
# Ignore directories containing user credentials, local state, and settings.
# Learn more at https://abstra.io/docs
.abstra/

# Visual Studio Code
#  Visual Studio Code specific template is maintained in a separate VisualStudioCode.gitignore 
#  that can be found at https://github.com/github/gitignore/blob/main/Global/VisualStudioCode.gitignore
#  and can be added to the global gitignore or merged into this file. However, if you prefer, 
#  you could uncomment the following to ignore the enitre vscode folder
# .vscode/

# Ruff stuff:
.ruff_cache/

# PyPI configuration file
.pypirc

# Cursor
#  Cursor is an AI-powered code editor. `.cursorignore` specifies files/directories to
#  exclude from AI features like autocomplete and code analysis. Recommended for sensitive data
#  refer to https://docs.cursor.com/context/ignore-files
.cursorignore
.cursorindexingignore

# Custom file
*-deploy.yml
build_*.sh
.DS_Store
test/
~/
<<<<<<< HEAD
# uv
.venv/

# Python
__pycache__/
*.py[cod]
*$py.class
*.so
.Python
build/
develop-eggs/
dist/
downloads/
eggs/
.eggs/
lib/
lib64/
parts/
sdist/
var/
wheels/
*.egg-info/
.installed.cfg
*.egg

# Testing
.coverage
.pytest_cache/
htmlcov/
.tox/
.coverage.*
.cache
nosetests.xml
coverage.xml
*.cover
.hypothesis/

# Environment
.env
.venv
env/
venv/
ENV/
env.bak/
venv.bak/

# IDE
.vscode/
.idea/
*.swp
*.swo
*~

# OS
.DS_Store
.DS_Store?
._*
.Spotlight-V100
.Trashes
ehthumbs.db
Thumbs.db
=======
browser-use/examples/
>>>>>>> 424f6ea0
<|MERGE_RESOLUTION|>--- conflicted
+++ resolved
@@ -199,7 +199,7 @@
 .DS_Store
 test/
 ~/
-<<<<<<< HEAD
+browser-use/examples/
 # uv
 .venv/
 
@@ -260,7 +260,4 @@
 .Spotlight-V100
 .Trashes
 ehthumbs.db
-Thumbs.db
-=======
-browser-use/examples/
->>>>>>> 424f6ea0
+Thumbs.db